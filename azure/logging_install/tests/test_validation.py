--- conflicted
+++ resolved
@@ -376,11 +376,8 @@
                 control_plane=LfoControlPlane(
                     CONTROL_PLANE_SUB_ID_TO_NAME, "existing-rg", "eastus"
                 ),
-<<<<<<< HEAD
                 tag_filter="env:prod,team:infra",
                 pii_rules="rule1:\n  pattern: 'sensitive'\n  replacement: 'test'",
-=======
->>>>>>> 5720d2a4
             ),
             "def456": LfoMetadata(
                 monitored_subs={
@@ -389,11 +386,8 @@
                 control_plane=LfoControlPlane(
                     CONTROL_PLANE_SUB_ID_TO_NAME, "another-rg", "westus"
                 ),
-<<<<<<< HEAD
                 tag_filter="env:prod,team:infra",
                 pii_rules="rule1:\n  pattern: 'sensitive'\n  replacement: 'test'",
-=======
->>>>>>> 5720d2a4
             ),
         }
 
